<template>
  <!-- 密码卡片组件，继承全局card样式并添加特定样式 -->
  <div class="password-card card" :class="{ favorited: password.isFavorited }">
    <div class="card-header">
      <div class="icon-container" :style="{ background: password.color }">
        <img
          v-if="faviconUrl && !showDefaultIcon"
          :src="faviconUrl"
          :width="24"
          :height="24"
          alt="Website Icon"
          @error="onFaviconError"
        />
        <Icon v-else :name="password.icon" :width="24" :height="24" />
      </div>
      <div class="card-title">
        <h3>{{ password.service }}</h3>
        <p v-if="password.username">{{ password.username }}</p>
        <p v-else class="no-username">未设置用户名</p>
      </div>
      <div class="category-tag" v-if="password.group">
        <Icon :name="getCategoryIcon(password.group)" :width="24" :height="24" />
        <span :title="getCategoryName(password.group)">{{ getCategoryName(password.group) }}</span>
      </div>
    </div>

    <div class="password-field">
      <input :type="showPassword ? 'text' : 'password'" :value="displayPassword" readonly />
      <button class="toggle-password" type="button" @click="togglePasswordVisibility">
        <Icon :name="showPassword ? 'eye-off' : 'eye'" :width="24" :height="24" />
      </button>
      <button class="copy-password" type="button" @click="copyPassword">
        <Icon :name="copyStatus === 'success' ? 'check' : 'copy'" :width="24" :height="24" />
      </button>
    </div>

    <div class="strength-indicator" :class="'strength-' + password.strength">
      <span>密码强度:</span>
      <div class="strength-dots">
        <div v-for="i in 4" :key="i" class="dot" :class="{ active: isDotActive(i) }"></div>
      </div>
      <span>{{ strengthText }}</span>
    </div>

    <div class="card-actions">
      <button class="action-btn" type="button" @click="$emit('edit', password)">
        <Icon name="edit" :width="24" :height="24" />
        <span>编辑</span>
      </button>
      <button class="action-btn" type="button" @click="toggleFavorite">
        <Icon
          :name="password.isFavorited ? 'star-filled' : 'star'"
          :width="24"
          :height="24"
          :class="password.isFavorited ? 'star-filled-icon' : 'star-icon'"
        />
        <span>{{ password.isFavorited ? '取消收藏' : '收藏' }}</span>
      </button>
      <button class="action-btn" type="button" @click="$emit('delete', password.id)">
        <Icon name="trash" :width="24" :height="24" />
        <span>删除</span>
      </button>
    </div>
  </div>
</template>

<script setup lang="ts">
import { computed, ref, onMounted, watch } from 'vue'
import Icon from './Icon.vue'

// 定义组件属性
const props = defineProps({
  password: {
    type: Object,
    required: true
  }
})

// 定义响应式数据
const faviconUrl = ref('') // 网站favicon数据(base64)
const showDefaultIcon = ref(false) // 是否显示默认图标
const loadingFavicon = ref(false) // 是否正在加载favicon
const faviconCache = new Map<string, string>() // favicon缓存
const MAX_CACHE_SIZE = 50 // 缓存大小限制

// 定义事件发射器
const emit = defineEmits(['edit', 'delete', 'toggle-favorite'])

// 分类映射
const categoryMap = {
  website: '网站',
  payment: '支付信息',
  wifi: 'Wi-Fi',
  app: '应用',
  other: '其他'
}

// 分类图标映射
const categoryIcons = {
  website: 'globe',
  payment: 'credit-card',
  wifi: 'wifi',
  app: 'mobile',
  other: 'folder'
}

// 响应式数据
const showPassword = ref(false) // 控制密码可见性
const copyStatus = ref('idle') // 复制状态：'idle' | 'copying' | 'success'
const decryptedPassword = ref('') // 解密后的密码

// favicon缓存（限制最多缓存50个）

// 添加到缓存并控制大小
function addToFaviconCache(key: string, value: string): void {
  // 如果缓存已满，删除最旧的条目
  if (faviconCache.size >= MAX_CACHE_SIZE) {
    const firstKey = faviconCache.keys().next().value
    if (firstKey) {
      faviconCache.delete(firstKey)
    }
  }

  faviconCache.set(key, value)
}

// 计算显示的密码（明文或密文）
const displayPassword = computed(() => {
  if (showPassword.value) {
    return decryptedPassword.value || '••••••••'
  } else {
    return '••••••••'
  }
})

// 计算密码强度文本
const strengthText = computed(() => {
  const strengthMap = {
    weak: '弱',
    medium: '中',
    strong: '强'
  }
  return strengthMap[props.password.strength]
})

/**
 * 获取分类名称
 * @param category 分类ID
 * @returns 分类名称
 */
function getCategoryName(category: string): string {
  return categoryMap[category] || category
}

/**
 * 获取分类图标
 * @param category 分类ID
 * @returns 分类图标名称
 */
function getCategoryIcon(category: string): string {
  return categoryIcons[category] || 'folder'
}

/**
 * 验证URL是否有效
 * @param url 待验证的URL
 * @returns 是否为有效URL
 */
function isValidUrl(url: string): boolean {
  if (!url) return false
  try {
    // 如果URL没有协议，自动添加https://
    if (!url.match(/^https?:\/\//)) {
      url = 'https://' + url
    }
    new URL(url)
    return true
  } catch {
    return false
  }
}

/**
 * 打开链接
 * @param url 链接URL
 */
function openLink(url: string): void {
  if (url) {
    // 如果URL没有协议，自动添加https://
    if (!url.match(/^https?:\/\//)) {
      url = 'https://' + url
    }
    window.open(url, '_blank', 'noopener,noreferrer')
  }
}

/**
 * 获取网站favicon
 * 通过主进程获取，避免CSP限制
 */
async function loadFavicon(): Promise<void> {
  // 防止在短时间内重复请求
  if (loadingFavicon.value) {
    return
  }

  try {
    loadingFavicon.value = true
<<<<<<< HEAD
    
    // 如果密码记录中已经有favicon数据，直接使用
    if (props.password.favicon) {
      faviconUrl.value = props.password.favicon
      showDefaultIcon.value = false
      return
    }
    
=======

>>>>>>> 1f15505e
    if (!props.password.url) {
      showDefaultIcon.value = true
      return
    }

    // 检查缓存
    if (faviconCache.has(props.password.url)) {
      faviconUrl.value = faviconCache.get(props.password.url)!
      showDefaultIcon.value = false
      return
    }

    // 首先尝试从数据库获取favicon
    let faviconData = await window.api.password.getStoredFavicon(props.password.url)

    // 如果数据库中没有，则动态获取
    if (!faviconData) {
      faviconData = await window.api.password.getWebsiteFavicon(props.password.url)

      // 动态获取成功后，保存到数据库
      if (faviconData) {
        await window.api.password.saveWebsiteFavicon(props.password.url, faviconData)
      }
    }

    if (faviconData) {
      faviconUrl.value = faviconData
      showDefaultIcon.value = false
      // 添加到缓存
      addToFaviconCache(props.password.url, faviconData)
    } else {
      showDefaultIcon.value = true
    }
  } catch (error) {
    console.error('获取网站favicon失败:', error)
    showDefaultIcon.value = true
  } finally {
    loadingFavicon.value = false
  }
}

/**
 * 当favicon加载失败时调用
 */
function onFaviconError(): void {
  showDefaultIcon.value = true
}

/**
 * 切换密码可见性
 * 当用户点击眼睛图标时，如果需要显示明文且尚未解密，则进行解密
 */
async function togglePasswordVisibility(): void {
  showPassword.value = !showPassword.value

  // 如果需要显示明文且尚未解密，则进行解密
  if (showPassword.value && !decryptedPassword.value) {
    try {
      decryptedPassword.value = await window.api.password.decryptPassword(props.password.password)
    } catch (error) {
      console.error('解密密码失败:', error)
      decryptedPassword.value = '解密失败'
    }
  }
}

/**
 * 复制密码到剪贴板
 * 如果尚未解密，先解密再复制
 */
async function copyPassword(): void {
  try {
    // 如果尚未解密，先解密
    if (!decryptedPassword.value) {
      decryptedPassword.value = await window.api.password.decryptPassword(props.password.password)
    }

    navigator.clipboard.writeText(decryptedPassword.value).then(() => {
      copyStatus.value = 'success'
      setTimeout(() => {
        copyStatus.value = 'idle'
      }, 2000)
    })
  } catch (error) {
    console.error('复制失败:', error)
  }
}

/**
 * 切换收藏状态
 */
function toggleFavorite(): void {
  emit('toggle-favorite', props.password.id)
}

/**
 * 判断强度点是否激活
 * @param index 点的索引
 * @returns 是否激活
 */
function isDotActive(index: number): boolean {
  const activeDotsMap = {
    weak: 1,
    medium: 2,
    strong: 4
  }
  return index <= activeDotsMap[props.password.strength]
}

// 在组件挂载时尝试获取网站图标
onMounted(() => {
  loadFavicon()
})

// 监听password.url的变化
watch(
  () => props.password.url,
  () => {
    loadFavicon()
  }
)
</script>

<style scoped>
/* 继承全局card样式，只定义密码卡片特有样式 */
.password-card {
  padding: 25px;
  border: 1px solid var(--border);
  transition: all 0.3s ease;
}

.card-header {
  display: flex;
  align-items: center;
  gap: 15px;
  margin-bottom: 15px;
}

.icon-container {
  width: 48px;
  height: 48px;
  background: linear-gradient(135deg, var(--primary), var(--secondary));
  border-radius: 10px;
  display: flex;
  align-items: center;
  justify-content: center;
  color: white;
  font-size: 1.5rem;
}

.card-title {
  flex: 1;
}

.title-row {
  display: flex;
  align-items: center;
  gap: 8px;
}

.title-row h3 {
  font-size: 1.1rem;
  margin: 0;
}

.title-icons {
  display: flex;
  gap: 5px;
}

.title-icon {
  color: var(--primary);
  cursor: help;
}

.link-icon {
  cursor: pointer;
}

.link-icon:hover {
  opacity: 0.8;
}

.category-tag {
  display: flex;
  align-items: center;
  gap: 5px; /* 子元素之间留有5px的空隙 */
  padding: 4px 8px;
  border-radius: 4px;
  font-size: 0.8rem;
}

.card-title p {
  color: var(--gray);
  font-size: 0.9rem;
  margin-top: 4px;
  display: flex;
  align-items: center;
  gap: 6px;
}

.user-icon {
  color: var(--primary);
}

/* 服务名称显示 */
.password-details {
  margin-bottom: 15px;
  padding: 12px 15px;
  background-color: var(--light);
  border-radius: 8px;
}

.detail-item {
  display: flex;
  align-items: center;
}

.detail-icon {
  margin-right: 8px;
  color: var(--primary);
  min-width: 16px;
}

.detail-value {
  flex: 1;
  color: var(--gray);
  word-break: break-all;
}

.password-field {
  background: var(--light);
  border-radius: 8px;
  padding: 12px 15px;
  display: flex;
  align-items: center;
  margin-bottom: 15px;
}

.password-field input {
  flex: 1;
  min-width: 100px;
  border: none;
  background: transparent;
  font-family: 'Courier New', monospace;
  font-size: 1rem;
  color: var(--dark);
}

.password-field input:focus {
  outline: none;
}

.password-field button {
  background: transparent;
  border: none;
  color: var(--gray);
  cursor: pointer;
  padding: 5px;
}

.password-field button:hover {
  color: var(--primary);
}

.card-actions {
  display: flex;
  justify-content: space-between;
}

.action-btn {
  background: transparent;
  border: none;
  color: var(--gray);
  cursor: pointer;
  display: flex;
  align-items: center;
  gap: 6px;
  padding: 5px 10px;
  border-radius: 6px;
  transition: all 0.2s ease;
}

.action-btn:hover {
  background: rgba(67, 97, 238, 0.1);
  color: var(--primary);
}

/* 收藏按钮特殊样式 */
.action-btn:nth-child(2) .star-filled-icon {
  color: #ffc107; /* 黄色 */
}

.action-btn:nth-child(2):hover .star-filled-icon {
  color: #ffc107;
}

.action-btn:nth-child(2):hover {
  background: rgba(255, 193, 7, 0.1);
}

.strength-indicator {
  display: flex;
  align-items: center;
  gap: 8px;
  font-size: 0.85rem;
  margin-top: 10px;
  color: var(--gray);
}

.strength-dots {
  display: flex;
  gap: 4px;
}

.dot {
  width: 8px;
  height: 8px;
  border-radius: 50%;
  background: var(--border);
}

.dot.active {
  background: var(--success);
}

.strength-weak .dot.active {
  background: var(--warning);
}

.strength-medium .dot:nth-child(-n + 2) {
  background: orange;
}

.strength-strong .dot {
  background: var(--success);
}
</style><|MERGE_RESOLUTION|>--- conflicted
+++ resolved
@@ -206,18 +206,7 @@
 
   try {
     loadingFavicon.value = true
-<<<<<<< HEAD
-    
-    // 如果密码记录中已经有favicon数据，直接使用
-    if (props.password.favicon) {
-      faviconUrl.value = props.password.favicon
-      showDefaultIcon.value = false
-      return
-    }
-    
-=======
-
->>>>>>> 1f15505e
+
     if (!props.password.url) {
       showDefaultIcon.value = true
       return
